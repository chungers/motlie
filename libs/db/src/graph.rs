--- conflicted
+++ resolved
@@ -10,8 +10,6 @@
 use tokio::task::JoinHandle;
 
 use rocksdb::{Options, TransactionDB, TransactionDBOptions, DB};
-
-use crate::query::QueryProcessor;
 
 use crate::schema;
 use crate::{
@@ -690,17 +688,6 @@
     crate::query::spawn_consumer(consumer)
 }
 
-<<<<<<< HEAD
-/// Spawn N query consumer workers that share the same Storage instance.
-///
-/// This creates a worker pool where multiple threads process queries concurrently
-/// from the same channel, leveraging RocksDB's thread-safe concurrent read capabilities.
-///
-/// # Arguments
-/// * `receiver` - Shared flume receiver (MPMC channel supports multiple receivers)
-/// * `config` - Reader configuration
-/// * `db_path` - Path to the database
-=======
 /// Spawn N query consumer workers sharing a single readwrite TransactionDB.
 ///
 /// **This is the RECOMMENDED approach for multi-threaded query processing** in
@@ -721,48 +708,12 @@
 /// # Arguments
 /// * `receiver` - Shared flume receiver (MPMC channel supports multiple receivers)
 /// * `graph` - Shared Graph wrapping readwrite TransactionDB (via Arc)
->>>>>>> 8ce8f309
 /// * `num_workers` - Number of worker threads to spawn
 ///
 /// # Returns
 /// Vector of JoinHandles for all worker threads
 ///
 /// # Thread Safety
-<<<<<<< HEAD
-/// RocksDB is fully thread-safe for concurrent reads. Each worker opens the same
-/// database in read-only mode, and RocksDB handles concurrent access internally
-/// via lock-free data structures and immutable SST tables.
-///
-/// # Performance
-/// This design provides:
-/// - Parallel query processing across N CPU cores
-/// - Shared block cache for better memory efficiency
-/// - Linear throughput scaling up to N workers
-///
-/// # Example
-/// ```no_run
-/// use motlie_db::{ReaderConfig, spawn_query_consumer_pool};
-/// use std::path::Path;
-///
-/// # async fn example() -> anyhow::Result<()> {
-/// let config = ReaderConfig { channel_buffer_size: 100 };
-/// let (reader, receiver) = motlie_db::create_query_reader(config.clone());
-///
-/// // Spawn worker pool (e.g., one per CPU core)
-/// let num_workers = num_cpus::get();
-/// let handles = spawn_query_consumer_pool(
-///     receiver,
-///     config,
-///     Path::new("/path/to/db"),
-///     num_workers,
-/// );
-///
-/// // All workers share the same Storage via Arc, processing queries concurrently
-/// # Ok(())
-/// # }
-/// ```
-pub fn spawn_query_consumer_pool(
-=======
 ///
 /// RocksDB TransactionDB is fully thread-safe for concurrent access. The constraint
 /// is that you CANNOT open multiple TransactionDB instances on the same path (lock
@@ -869,7 +820,6 @@
 /// # Returns
 /// Vector of JoinHandles for all worker threads
 pub fn spawn_query_consumer_pool_readonly(
->>>>>>> 8ce8f309
     receiver: flume::Receiver<crate::query::Query>,
     config: crate::ReaderConfig,
     db_path: &Path,
@@ -883,16 +833,9 @@
         let db_path = db_path.to_path_buf();
 
         let handle = tokio::spawn(async move {
-<<<<<<< HEAD
-            log::info!("Query worker {} starting", worker_id);
-
-            // Each worker opens the same DB in readonly mode
-            // RocksDB handles concurrent access safely
-=======
             log::info!("Query worker {} starting (readonly mode)", worker_id);
 
             // Each worker opens its own readonly Storage
->>>>>>> 8ce8f309
             let mut storage = Storage::readonly(&db_path);
             if let Err(e) = storage.ready() {
                 log::error!("Query worker {} failed to ready storage: {}", worker_id, e);
@@ -903,14 +846,8 @@
             let graph = Graph::new(storage);
 
             // Process queries from shared channel
-<<<<<<< HEAD
-            // Multiple workers can receive from the same flume channel (MPMC)
-            while let Ok(query) = receiver.recv_async().await {
-                log::debug!("Worker {} processing {}", worker_id, query);
-=======
             while let Ok(query) = receiver.recv_async().await {
                 log::debug!("Worker {} processing {} (readonly mode)", worker_id, query);
->>>>>>> 8ce8f309
                 query.process_and_send(&graph).await;
             }
 
@@ -920,14 +857,10 @@
         handles.push(handle);
     }
 
-<<<<<<< HEAD
-    log::info!("Spawned {} query consumer workers", num_workers);
-=======
     log::info!(
         "Spawned {} query consumer workers (readonly mode - 25-30%% consistency)",
         num_workers
     );
->>>>>>> 8ce8f309
     handles
 }
 
