[workspace]
members = [
    "libs/core",
    "libs/db",
    "libs/mcp",
]
resolver = "2"

[workspace.package]
version = "0.1.0"
edition = "2021"
authors = ["Your Name <your.email@example.com>"]
license = "MIT OR Apache-2.0"
repository = "https://github.com/your-username/motlie"
description = "A Rust workspace for multiple libraries and binaries"

[workspace.dependencies]
# Common dependencies that can be shared across workspace members
serde = { version = "1.0", features = ["derive"] }
tokio = { version = "1.0", features = ["full"] }
anyhow = "1.0"
thiserror = "1.0"
csv = "1.3"
env_logger = "0.10"

# Root package for examples
[package]
name = "motlie"
version.workspace = true
edition.workspace = true
authors.workspace = true
license.workspace = true
repository.workspace = true
description = "Motlie workspace with examples"

[features]
default = []
dtrace-otel = ["motlie-core/dtrace-otel"]

[dependencies]
motlie-core = { path = "libs/core" }
motlie-db = { path = "libs/db" }
motlie-mcp = { path = "libs/mcp" }
csv.workspace = true
tokio.workspace = true
anyhow.workspace = true
env_logger.workspace = true
rocksdb = "0.24"
serde = { version = "1.0", features = ["derive"] }
serde_json = "1.0"
rmp-serde = "1.3"
data-url = "0.3"
lz4 = "1.28"
petgraph = "0.6"
pathfinding = "4.0"
clap = { version = "4.0", features = ["derive"] }
pmcp = { version = "1.8.4", features = ["schema-generation", "validation", "streamable-http"] }
log = "0.4"
tracing = "0.1"
tracing-subscriber = { version = "0.3", features = ["env-filter"] }
num_cpus = "1.16"
warp = "0.3"
reqwest = { version = "0.12", features = ["json"] }
rand = "0.8"

[[example]]
name = "store"
path = "examples/store/main.rs"

[[example]]
name = "dfs"
path = "examples/graph/dfs.rs"

[[example]]
name = "bfs"
path = "examples/graph/bfs.rs"

[[example]]
name = "toposort"
path = "examples/graph/toposort.rs"

[[example]]
name = "dijkstra"
path = "examples/graph/dijkstra.rs"

[[example]]
name = "pagerank"
path = "examples/graph/pagerank.rs"

[[example]]
<<<<<<< HEAD
name = "mcp"
path = "examples/mcp/main.rs"
=======
name = "bfs_original"
path = "examples/graph/bfs_original.rs"

[[example]]
name = "pagerank_original"
path = "examples/graph/pagerank_original.rs"
>>>>>>> 6cdb3536

[[example]]
name = "a_star"
path = "examples/graph/a_star.rs"

[[example]]
name = "louvain"
path = "examples/graph/louvain.rs"

[[example]]
name = "iam_permissions"
path = "examples/iam/iam_permissions.rs"

[[example]]
name = "tracing_durability"
path = "examples/tracing/tracing_durability.rs"

[[example]]
name = "verify_traces"
path = "examples/tracing/verify_traces.rs"

[[bin]]
name = "motlie"
path = "bins/motlie/src/main.rs"

[[test]]
name = "fulltext_cli"
path = "bins/motlie/tests/fulltext_cli.rs"

[[test]]
name = "db_cli"
path = "bins/motlie/tests/db_cli.rs"

[dev-dependencies]
tempfile = "3.14"<|MERGE_RESOLUTION|>--- conflicted
+++ resolved
@@ -88,17 +88,16 @@
 path = "examples/graph/pagerank.rs"
 
 [[example]]
-<<<<<<< HEAD
 name = "mcp"
 path = "examples/mcp/main.rs"
-=======
+
+[[example]]
 name = "bfs_original"
 path = "examples/graph/bfs_original.rs"
 
 [[example]]
 name = "pagerank_original"
 path = "examples/graph/pagerank_original.rs"
->>>>>>> 6cdb3536
 
 [[example]]
 name = "a_star"
